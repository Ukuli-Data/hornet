package cli

import (
	"flag"
	"fmt"
	"strings"

	"github.com/gohornet/hornet/packages/node"
	"github.com/gohornet/hornet/packages/profile"
	"github.com/iotaledger/hive.go/events"
	"github.com/iotaledger/hive.go/parameter"
)

var (
	// AppVersion version number
<<<<<<< HEAD
	AppVersion = "0.2.1"

=======
	AppVersion = "0.2.0"
>>>>>>> 5b360e2a
	// AppName app code name
	AppName = "HORNET"
)

var (
	PLUGIN = node.NewPlugin("CLI", node.Enabled, configure, run)
)

func onAddPlugin(name string, status int) {
	AddPluginStatus(node.GetPluginIdentifier(name), status)
}

func init() {

	for name, status := range parameter.GetPlugins() {
		onAddPlugin(name, status)
	}

	parameter.Events.AddPlugin.Attach(events.NewClosure(onAddPlugin))

	flag.Usage = printUsage
}

func parseParameters() {
	for _, pluginName := range parameter.NodeConfig.GetStringSlice("node.disableplugins") {
		node.DisabledPlugins[strings.ToLower(pluginName)] = true
	}
	for _, pluginName := range parameter.NodeConfig.GetStringSlice("node.enableplugins") {
		node.EnabledPlugins[strings.ToLower(pluginName)] = true
	}
}

func configure(ctx *node.Plugin) {

	fmt.Print(`
              ██╗  ██╗ ██████╗ ██████╗ ███╗   ██╗███████╗████████╗
              ██║  ██║██╔═══██╗██╔══██╗████╗  ██║██╔════╝╚══██╔══╝
              ███████║██║   ██║██████╔╝██╔██╗ ██║█████╗     ██║
              ██╔══██║██║   ██║██╔══██╗██║╚██╗██║██╔══╝     ██║
              ██║  ██║╚██████╔╝██║  ██║██║ ╚████║███████╗   ██║
              ╚═╝  ╚═╝ ╚═════╝ ╚═╝  ╚═╝╚═╝  ╚═══╝╚══════╝   ╚═╝
` + "\n\n")

	parameter.FetchConfig(true)
	parseParameters()
	ctx.Node.Logger.Infof("Using profile '%s'", profile.GetProfile().Name)
	ctx.Node.Logger.Info("Loading plugins ...")
}

func run(ctx *node.Plugin) {
	// do nothing; everything is handled in the configure step
}<|MERGE_RESOLUTION|>--- conflicted
+++ resolved
@@ -13,12 +13,8 @@
 
 var (
 	// AppVersion version number
-<<<<<<< HEAD
 	AppVersion = "0.2.1"
 
-=======
-	AppVersion = "0.2.0"
->>>>>>> 5b360e2a
 	// AppName app code name
 	AppName = "HORNET"
 )
