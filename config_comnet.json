--- conflicted
+++ resolved
@@ -50,13 +50,9 @@
       "intervalSynced": 200,
       "intervalUnsynced": 1000,
       "path": "snapshots/comnet/export.bin",
-<<<<<<< HEAD
-      "downloadURL": "https://ls.manapotion.io/comnet/export.bin"
-=======
       "downloadURLs": [
         "https://ls.manapotion.io/comnet/export.bin"
       ]
->>>>>>> 055cf3c7
     },
     "global": {
       "path": "snapshot.csv",
